--- conflicted
+++ resolved
@@ -27,11 +27,7 @@
           $basePath = "."
 
           "# Zero Networks - Community Repository" | Out-File "$($basePath)/README.md"
-<<<<<<< HEAD
-          $singleScripts = @()
-=======
           
->>>>>>> c9d42f8c
           function Add-LineFileInfo {
               param($readmePath, $file, $relativePath, $prefix = "&nbsp;")
               # Check for synopsis
